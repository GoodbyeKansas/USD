--- conflicted
+++ resolved
@@ -113,7 +113,6 @@
             return (msvcCompiler, tuple(int(v) for v in match.groups()))
     return None
 
-
 def IsVisualStudio2017OrGreater():
     VISUAL_STUDIO_2017_VERSION = (15, 0)
     msvcCompilerAndVersion = GetVisualStudioCompilerAndVersion()
@@ -506,7 +505,6 @@
                 pass
 
         return False
-
 
 def AnyPythonDependencies(deps):
     return any([type(d) is PythonDependency for d in deps])
@@ -1915,12 +1913,7 @@
 if context.buildHoudini:
     Print("See documentation at http://openusd.org/docs/Houdini-USD-Plugins.html "
           "for setting up the Houdini plugin.\n")
-<<<<<<< HEAD
-    
-    
-=======
 
 if context.buildPrman:
     Print("See documentation at http://openusd.org/docs/RenderMan-USD-Imaging-Plugin.html "
           "for setting up the RenderMan plugin.\n")
->>>>>>> 32ca7df9
