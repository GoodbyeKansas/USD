--- conflicted
+++ resolved
@@ -26,14 +26,14 @@
 
 /// \file usdMaya/shadingModeExporterContext.h
 
+#include "usdMaya/api.h"
+#include "usdMaya/util.h"
+
 #include "pxr/pxr.h"
-#include "usdMaya/api.h"
-#include "usdMaya/jobArgs.h"
-#include "usdMaya/util.h"
-#include "usdMaya/writeJobContext.h"
 
 #include "pxr/base/tf/token.h"
 #include "pxr/base/vt/types.h"
+
 #include "pxr/usd/sdf/path.h"
 #include "pxr/usd/usd/prim.h"
 #include "pxr/usd/usd/stage.h"
@@ -56,11 +56,7 @@
         _shadingEngine = shadingEngine;
     }
     MObject GetShadingEngine() const { return _shadingEngine; }
-<<<<<<< HEAD
-    UsdMayaExportParams GetExportParams() const { return _exportParams; }
-=======
-
->>>>>>> de9b29b1
+    
     const UsdStageRefPtr& GetUsdStage() const { return _stage; }
 
     UsdMayaWriteJobContext& GetWriteJobContext() const {
