--- conflicted
+++ resolved
@@ -490,8 +490,6 @@
     }
 
     if (mArgs.overrideLayer != "") {
-<<<<<<< HEAD
-=======
         // check for deleted objects
         UsdPrimRange rng = mStage->Traverse();
         for (auto it = rng.begin(); it != rng.end(); ++it) {
@@ -511,7 +509,6 @@
                 usdPrim.SetActive(false);
             }
         }
->>>>>>> 3d62f1fe
         // Remove override sublayers.
         std::vector<std::string> sublayers;
         mStage->GetRootLayer()->SetSubLayerPaths(sublayers);
